--- conflicted
+++ resolved
@@ -2,7 +2,7 @@
   use Mix.Project
 
   @source_url "https://github.com/jaeyson/ex_typesense"
-  @version "0.7.3"
+  @version "0.8.0"
 
   def project do
     [
@@ -29,7 +29,7 @@
   # Run "mix help compile.app" to learn about applications.
   def application do
     [
-      extra_applications: [:logger, :ssl, :inets]
+      extra_applications: [:logger]
     ]
   end
 
@@ -37,18 +37,11 @@
   defp deps do
     [
       {:ex_doc, "~> 0.34", only: [:dev, :test], runtime: false},
-      {:credo, "~> 1.7.7", only: [:dev, :test], runtime: false},
-      {:req, "~> 0.5"},
-<<<<<<< HEAD
-      {:ecto, "~> 3.11"},
-      {:excoveralls, "~> 0.10", only: :test},
+      {:credo, "~> 1.7", only: [:dev, :test], runtime: false},
+      {:ecto, "~> 3.12", optional: true},
+      {:excoveralls, "~> 0.18", only: :test},
       {:mix_audit, "~> 2.1", only: [:dev, :test], runtime: false},
-      {:oapi_generator, "~> 0.2.0", only: :dev, runtime: false}
-=======
-      {:ecto, "~> 3.12"},
-      {:excoveralls, "~> 0.18", only: :test},
-      {:mix_audit, "~> 2.1", only: [:dev, :test], runtime: false}
->>>>>>> bd42b70c
+      {:open_api_typesense, "~> 0.4"}
     ]
   end
 
@@ -60,12 +53,19 @@
       source_url: @source_url,
       canonical: "https://hexdocs.pm/ex_typesense",
       formatters: ["html"],
+      docs: [
+        deps: [
+          open_api_typesense: "https://hexdocs.pm/open_api_typesense/"
+        ]
+      ],
       extras: [
         "CHANGELOG.md",
         "README.md": [title: "Overview"],
         "guides/running_local_typesense.md": [title: "Running local Typesense"],
         "guides/cheatsheet.cheatmd": [title: "Cheatsheet"],
-        "LICENSE.md": [title: "License"]
+        "LICENSE.md": [title: "License"],
+        "CONTRIBUTING.md": [title: "Contributing"],
+        "CODE_OF_CONDUCT.md": [title: "Code of Conduct"]
       ]
     ]
   end
@@ -75,8 +75,10 @@
       maintainers: ["Jaeyson Anthony Y."],
       licenses: ["MIT"],
       links: %{
-        Github: @source_url,
-        Changelog: "https://hexdocs.pm/ex_typesense/changelog.html"
+        "Github" => @source_url,
+        "Changelog" => "https://hexdocs.pm/ex_typesense/changelog.html",
+        "Typesense website" => "https://typesense.org",
+        "Typesense documentation" => "https://https://typesense.org/docs"
       }
     ]
   end

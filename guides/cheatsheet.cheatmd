--- conflicted
+++ resolved
@@ -176,8 +176,6 @@
 }
 ```
 
-<<<<<<< HEAD
-=======
 {: .wrap}
 
 ### Delete a document by query
@@ -191,7 +189,6 @@
 {:ok, %{}}
 ```
 
->>>>>>> 36eef5d8
 ### Indexes multiple documents
 
 ```elixir

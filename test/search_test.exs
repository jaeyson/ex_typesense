--- conflicted
+++ resolved
@@ -12,14 +12,9 @@
       name: "search_companies",
       fields: [
         %{name: "company_name", type: "string"},
-<<<<<<< HEAD
-        %{name: "company_id", type: "int32"},
-        %{name: "country", type: "string"},
-        %{name: "company_description_embedding", type: "float[]", num_dim: 1536}
-=======
+        %{name: "company_description_embedding", type: "float[]", num_dim: 1536},
         %{name: "search_companies_id", type: "int32"},
         %{name: "country", type: "string"}
->>>>>>> 36eef5d8
       ],
       default_sorting_field: "search_companies_id"
     }
@@ -27,14 +22,9 @@
     document = %{
       collection_name: "search_companies",
       company_name: "Test",
-<<<<<<< HEAD
-      company_id: 1001,
-      country: "US",
-      company_description_embedding: @embedding
-=======
+      company_description_embedding: @embedding,
       search_companies_id: 1001,
       country: "US"
->>>>>>> 36eef5d8
     }
 
     catalog = %Catalog{
@@ -88,11 +78,11 @@
     assert {:ok, %{"found" => 0, "hits" => []}} = ExTypesense.search(schema.name, params)
   end
 
-  test "success: multi_search Ecto", %{catalog: catalog} do
+  test "success: multi_search Ecto" do
     assert nil == true
   end
 
-  test "success: multi_search string or module collection name", %{schema: schema} do
+  test "success: multi_search string or module collection name" do
     assert nil == true
   end
 
@@ -129,6 +119,6 @@
 
     # Errors are returned per-search and must be extracted separately
     reason = "Document id referenced in vector query is not found."
-    assert {:ok, %{"results" => [%{"error" => reason} | _]}} = ExTypesense.multi_search(searches)
+    assert {:ok, %{"results" => [%{"error" => ^reason} | _]}} = ExTypesense.multi_search(searches)
   end
 end
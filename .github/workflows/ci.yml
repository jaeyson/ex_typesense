name: CI

on:
  push:
    branches: ["main"]
  pull_request:
    branches: ["main"]

jobs:
  # https://docs.github.com/en/actions/managing-workflow-runs/skipping-workflow-runs
  # Workflows that would otherwise be triggered using `on: push` or
  # `on: pull_request` won't be triggered if you add any of the
  # following strings to the commit message in a push, or the HEAD
  # commit of a pull request:
  # - [skip ci]
  # - [ci skip]
  # - [no ci]
  # - [skip actions]
  # - [actions skip]

  test:
    runs-on: ubuntu-latest

    strategy:
      matrix:
        typesense-version: ['0.25.2', '26.0']

    env:
      MIX_ENV: test
      GITHUB_TOKEN: ${{ secrets.GITHUB_TOKEN }}

    services:
      typesense:
        image: typesense/typesense:${{ matrix.typesense-version }}

    steps:
      - name: Checkout repo
        uses: actions/checkout@v4

      - name: Start Typesense
        run: |
          docker run -d \
          -p 8108:8108 \
          --name typesense \
          -v /tmp/typesense:/data \
          typesense/typesense:${{ matrix.typesense-version}} \
          --api-key=xyz \
          --data-dir /data \
          --enable-cors

      - name: Curl Typesense
        run: sleep 10 && curl http://localhost:8108/health

      - name: Setup Elixir/OTP
        uses: erlef/setup-beam@v1
        with:
          otp-version: '25'
          elixir-version: '1.14.x'

      - name: Cache dependencies/builds
        uses: actions/cache@v4
        with:
          path: |
            deps
            _build
          key: ${{ runner.os }}-mixtest-${{ hashFiles('**/mix.lock') }}
          restore-keys: |
            ${{ runner.os }}-mixtest-

      - name: Install Dependencies
        run: |
          mix local.rebar --if-missing
          mix local.hex --if-missing
          mix deps.get

<<<<<<< HEAD
      - name: Find unused dependencies
        run: mix deps.unlock --check-unused

      - name: Check retired dependencies
        run: mix hex.audit

      - name: Security audit of dependencies
        run: mix deps.audit
=======
      # - name: Find unused dependencies
      #   run: mix deps.unlock --check-unused

      # - name: Check retired dependencies
      #   run: mix hex.audit

      # - name: Security audit of dependencies
      #   run: mix deps.audit
>>>>>>> 4c502012

      - name: Compile project
        run: mix compile --all-warnings

      - name: run static analysis
        run: mix credo --all --strict

      # - name: check format files
      #   run: mix format --check-formatted

      - name: Run tests
        run: mix test

<<<<<<< HEAD
      - name: Post test coverage to Coveralls
        run: mix coveralls.github
=======
      # - name: Post test coverage to Coveralls
      #   run: mix coveralls.github
>>>>>>> 4c502012
<|MERGE_RESOLUTION|>--- conflicted
+++ resolved
@@ -32,6 +32,11 @@
     services:
       typesense:
         image: typesense/typesense:${{ matrix.typesense-version }}
+        options: >-
+          --health-cmd "curl http://localhost:8108/health"
+          --health-interval 10s
+          --health-timeout 5s
+          --health-retries 5
 
     steps:
       - name: Checkout repo
@@ -47,9 +52,6 @@
           --api-key=xyz \
           --data-dir /data \
           --enable-cors
-
-      - name: Curl Typesense
-        run: sleep 10 && curl http://localhost:8108/health
 
       - name: Setup Elixir/OTP
         uses: erlef/setup-beam@v1
@@ -73,7 +75,6 @@
           mix local.hex --if-missing
           mix deps.get
 
-<<<<<<< HEAD
       - name: Find unused dependencies
         run: mix deps.unlock --check-unused
 
@@ -82,16 +83,6 @@
 
       - name: Security audit of dependencies
         run: mix deps.audit
-=======
-      # - name: Find unused dependencies
-      #   run: mix deps.unlock --check-unused
-
-      # - name: Check retired dependencies
-      #   run: mix hex.audit
-
-      # - name: Security audit of dependencies
-      #   run: mix deps.audit
->>>>>>> 4c502012
 
       - name: Compile project
         run: mix compile --all-warnings
@@ -105,10 +96,5 @@
       - name: Run tests
         run: mix test
 
-<<<<<<< HEAD
       - name: Post test coverage to Coveralls
-        run: mix coveralls.github
-=======
-      # - name: Post test coverage to Coveralls
-      #   run: mix coveralls.github
->>>>>>> 4c502012
+        run: mix coveralls.github
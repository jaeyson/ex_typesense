name: CI

on:
  push:
    branches: ["main"]
  pull_request:
    branches: ["main"]

jobs:
  # https://docs.github.com/en/actions/managing-workflow-runs/skipping-workflow-runs
  # Workflows that would otherwise be triggered using `on: push` or
  # `on: pull_request` won't be triggered if you add any of the
  # following strings to the commit message in a push, or the HEAD
  # commit of a pull request:
  # - [skip ci]
  # - [ci skip]
  # - [no ci]
  # - [skip actions]
  # - [actions skip]

  test:
    runs-on: ubuntu-latest

    strategy:
      matrix:
        typesense-version: ['0.25.2', '26.0']
        typesense-port: ['8108:8108']

    env:
      MIX_ENV: test
      GITHUB_TOKEN: ${{ secrets.GITHUB_TOKEN }}

    services:
      typesense:
        image: typesense/typesense:${{ matrix.typesense-version }}

    steps:
      - name: Checkout repo
        uses: actions/checkout@v4

      - name: Start Typesense
        run: |
          docker run -d \
          -p ${{ matrix.typesense-port }} \
          --name typesense \
          -v /tmp/typesense:/data \
          typesense/typesense:${{ matrix.typesense-version}} \
          --api-key=xyz \
          --data-dir /data \
          --enable-cors

<<<<<<< HEAD
=======
      - name: Curl Typesense
        run: sleep 1 && curl http://localhost:8108/health

>>>>>>> 9eb0bec1
      - name: Setup Elixir/OTP
        uses: erlef/setup-beam@v1
        with:
          otp-version: '25'
          elixir-version: '1.14.x'

      - name: Cache dependencies/builds
        uses: actions/cache@v4
        with:
          path: |
            deps
            _build
          key: ${{ runner.os }}-mixtest-${{ hashFiles('**/mix.lock') }}
          restore-keys: |
            ${{ runner.os }}-mixtest-

      - name: Install Dependencies
        run: |
          mix local.rebar --if-missing
          mix local.hex --if-missing
          mix deps.get

      - name: Find unused dependencies
        run: mix deps.unlock --check-unused

      - name: Check retired dependencies
        run: mix hex.audit

      - name: Security audit of dependencies
        run: mix deps.audit

      - name: Compile project
        run: mix compile --all-warnings

      - name: run static analysis
        run: mix credo --all --strict

      # - name: check format files
      #   run: mix format --check-formatted

      - name: Run tests
        run: mix test

      - name: Post test coverage to Coveralls
        run: mix coveralls.github<|MERGE_RESOLUTION|>--- conflicted
+++ resolved
@@ -49,12 +49,9 @@
           --data-dir /data \
           --enable-cors
 
-<<<<<<< HEAD
-=======
       - name: Curl Typesense
         run: sleep 1 && curl http://localhost:8108/health
 
->>>>>>> 9eb0bec1
       - name: Setup Elixir/OTP
         uses: erlef/setup-beam@v1
         with:
